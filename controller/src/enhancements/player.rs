use cs2::{
    BoneFlags,
    CEntityIdentityEx,
    CS2Model,
    ClassNameCache,
    EntitySystem,
    LocalCameraControllerTarget,
    PlayerPawnInfo,
    PlayerPawnState,
};
<<<<<<< HEAD
use cs2_schema_generated::cs2::client::C_CSPlayerPawn;
=======
use cs2_schema_declaration::{
    define_schema,
    Ptr,
};
use cs2_schema_generated::cs2::client::{
    CCSPlayer_ItemServices,
    CModelState,
    CSkeletonInstance,
    C_CSPlayerPawn,
    C_C4,
};
>>>>>>> a1e37d1e
use imgui::ImColor32;
use obfstr::obfstr;

use super::Enhancement;
use crate::{
    settings::{
        AppSettings,
        EspBoxType,
        EspConfig,
        EspHealthBar,
        EspPlayerSettings,
        EspSelector,
        EspTracePosition,
    },
    view::{
        KeyToggle,
        ViewController,
    },
};

<<<<<<< HEAD
=======
pub struct PlayerInfo {
    pub controller_entity_id: u32,
    pub team_id: u8,
    pub weapon_player_entity_id: u32,

    pub player_health: i32,
    pub player_has_defuser: bool,
    pub player_name: String,
    pub weapon: WeaponId,
    pub player_flashtime: f32,

    pub position: nalgebra::Vector3<f32>,
    pub model: Arc<CS2Model>,
    pub bone_states: Vec<BoneStateData>,
}

impl PlayerInfo {
    pub fn calculate_player_box(
        &self,
        view: &ViewController,
    ) -> Option<(nalgebra::Vector2<f32>, nalgebra::Vector2<f32>)> {
        view.calculate_box_2d(
            &(self.model.vhull_min + self.position),
            &(self.model.vhull_max + self.position),
        )
    }
}

pub struct BoneStateData {
    pub position: nalgebra::Vector3<f32>,
}

impl TryFrom<CBoneStateData> for BoneStateData {
    type Error = anyhow::Error;

    fn try_from(value: CBoneStateData) -> Result<Self, Self::Error> {
        Ok(Self {
            position: nalgebra::Vector3::from_row_slice(&value.position()?),
        })
    }
}

define_schema! {
    pub struct CBoneStateData[0x20] {
        pub position: [f32; 3] = 0x00,
        pub scale: f32 = 0x0C,
        pub rotation: [f32; 4] = 0x10,
    }
}

trait CModelStateEx {
    #[allow(non_snake_case)]
    fn m_hModel(&self) -> anyhow::Result<Ptr<Ptr<()>>>;
    fn bone_state_data(&self) -> anyhow::Result<Ptr<[CBoneStateData]>>;
}

impl CModelStateEx for CModelState {
    #[allow(non_snake_case)]
    fn m_hModel(&self) -> anyhow::Result<Ptr<Ptr<()>>> {
        self.memory.reference_schema(0xA0)
    }

    fn bone_state_data(&self) -> anyhow::Result<Ptr<[CBoneStateData]>> {
        self.memory.reference_schema(0x80)
    }
}

>>>>>>> a1e37d1e
pub struct PlayerESP {
    toggle: KeyToggle,
    players: Vec<PlayerPawnInfo>,
    local_team_id: u8,
<<<<<<< HEAD
=======
    local_pos: Option<nalgebra::Vector3<f32>>,
    c4_owner: u32,
>>>>>>> a1e37d1e
}

impl PlayerESP {
    pub fn new() -> Self {
        PlayerESP {
            toggle: KeyToggle::new(),
            players: Default::default(),
            local_team_id: 0,
<<<<<<< HEAD
        }
    }

=======
            local_pos: Default::default(),
            c4_owner: 0,
        }
    }

    fn generate_player_info(
        &self,
        ctx: &crate::UpdateContext,
        player_pawn: &Ptr<C_CSPlayerPawn>,
    ) -> anyhow::Result<Option<PlayerInfo>> {
        let player_pawn = player_pawn
            .read_schema()
            .with_context(|| obfstr!("failed to read player pawn data").to_string())?;

        let player_health = player_pawn.m_iHealth()?;
        if player_health <= 0 {
            return Ok(None);
        }

        /* Will be an instance of CSkeletonInstance */
        let game_screen_node = player_pawn
            .m_pGameSceneNode()?
            .cast::<CSkeletonInstance>()
            .read_schema()?;
        if game_screen_node.m_bDormant()? {
            return Ok(None);
        }

        let controller_handle = player_pawn.m_hController()?;
        let current_controller = ctx.cs2_entities.get_by_handle(&controller_handle)?;

        let player_team = player_pawn.m_iTeamNum()?;
        let player_name = if let Some(identity) = &current_controller {
            let player_controller = identity.entity()?.reference_schema()?;
            CStr::from_bytes_until_nul(&player_controller.m_iszPlayerName()?)
                .context("player name missing nul terminator")?
                .to_str()
                .context("invalid player name")?
                .to_string()
        } else {
            /*
             * This is the case for pawns which are not controllel by a player controller.
             * An example would be the main screen player pawns.
             *
             * Note: We're assuming, that uncontroller player pawns are neglectable while being in a match as the do not occurr.
             * Bots (and controller bots) always have a player pawn controller.
             */
            // log::warn!(
            //     "Handle at address {:p} has no valid controller!",
            //     &controller_handle
            // );
            return Ok(None);
        };

        let player_has_defuser = player_pawn
            .m_pItemServices()?
            .cast::<CCSPlayer_ItemServices>()
            .reference_schema()?
            .m_bHasDefuser()?;

        let position =
            nalgebra::Vector3::<f32>::from_column_slice(&game_screen_node.m_vecAbsOrigin()?);

        let model = game_screen_node
            .m_modelState()?
            .m_hModel()?
            .read_schema()?
            .address()?;

        let model = ctx.model_cache.lookup(model)?;
        let bone_states = game_screen_node
            .m_modelState()?
            .bone_state_data()?
            .read_entries(model.bones.len())?
            .into_iter()
            .map(|bone| bone.try_into())
            .collect::<Result<Vec<_>>>()?;

        let weapon = player_pawn.m_pClippingWeapon()?.try_read_schema()?;
        let (weapon_type, weapon_player_entity_id) = if let Some(weapon) = weapon {
            let weapon_type = weapon
                .m_AttributeManager()?
                .m_Item()?
                .m_iItemDefinitionIndex()?;

            let weapon_player_entity_id = weapon.m_hOwnerEntity()?.get_entity_index();

            (weapon_type, weapon_player_entity_id)
        } else {
            (WeaponId::Knife.id(), 0)
        };

        let player_flashtime = player_pawn.m_flFlashBangTime()?;

        Ok(Some(PlayerInfo {
            controller_entity_id: controller_handle.get_entity_index(),
            team_id: player_team,
            weapon_player_entity_id,

            player_name,
            player_has_defuser,
            player_health,
            weapon: WeaponId::from_id(weapon_type).unwrap_or(WeaponId::Unknown),
            player_flashtime,

            position,
            bone_states,
            model: model.clone(),
        }))
    }

>>>>>>> a1e37d1e
    fn resolve_esp_player_config<'a>(
        &self,
        settings: &'a AppSettings,
        target: &PlayerPawnInfo,
    ) -> Option<&'a EspPlayerSettings> {
        let mut esp_target = Some(EspSelector::PlayerTeamVisibility {
            enemy: target.team_id != self.local_team_id,
            visible: true, // TODO: Implement visibility, maybe rename it to spottet!
        });

        while let Some(target) = esp_target.take() {
            let config_key = target.config_key();

            if settings
                .esp_settings_enabled
                .get(&config_key)
                .cloned()
                .unwrap_or_default()
            {
                if let Some(settings) = settings.esp_settings.get(&config_key) {
                    if let EspConfig::Player(settings) = settings {
                        return Some(settings);
                    }
                }
            }

            esp_target = target.parent();
        }

        None
    }
}

struct PlayerInfoLayout<'a> {
    ui: &'a imgui::Ui,
    draw: &'a imgui::DrawListMut<'a>,

    vmin: nalgebra::Vector2<f32>,
    vmax: nalgebra::Vector2<f32>,

    line_count: usize,
    font_scale: f32,

    has_2d_box: bool,
}

impl<'a> PlayerInfoLayout<'a> {
    pub fn new(
        ui: &'a imgui::Ui,
        draw: &'a imgui::DrawListMut<'a>,
        screen_bounds: mint::Vector2<f32>,
        vmin: nalgebra::Vector2<f32>,
        vmax: nalgebra::Vector2<f32>,
        has_2d_box: bool,
    ) -> Self {
        let target_scale_raw = (vmax.y - vmin.y) / screen_bounds.y * 8.0;
        let target_scale = target_scale_raw.clamp(0.5, 1.25);
        ui.set_window_font_scale(target_scale);

        Self {
            ui,
            draw,

            vmin,
            vmax,

            line_count: 0,
            font_scale: target_scale,

            has_2d_box,
        }
    }

    pub fn add_line(&mut self, color: impl Into<ImColor32>, text: &str) {
        let [text_width, _] = self.ui.calc_text_size(text);

        let mut pos = if self.has_2d_box {
            let mut pos = self.vmin;
            pos.x = self.vmax.x + 5.0;
            pos
        } else {
            let mut pos = self.vmax.clone();
            pos.x -= (self.vmax.x - self.vmin.x) / 2.0;
            pos.x -= text_width / 2.0;
            pos
        };
        pos.y += self.line_count as f32 * self.font_scale * (self.ui.text_line_height())
            + 4.0 * self.line_count as f32;

        self.draw.add_text([pos.x, pos.y], color, text);
        self.line_count += 1;
    }
}

impl Drop for PlayerInfoLayout<'_> {
    fn drop(&mut self) {
        self.ui.set_window_font_scale(1.0);
    }
}

const HEALTH_BAR_MAX_HEALTH: f32 = 100.0;
const HEALTH_BAR_BORDER_WIDTH: f32 = 1.0;
impl Enhancement for PlayerESP {
    fn update(&mut self, ctx: &crate::UpdateContext) -> anyhow::Result<()> {
        let entities = ctx.states.resolve::<EntitySystem>(())?;
        let class_name_cache = ctx.states.resolve::<ClassNameCache>(())?;
        let settings = ctx.states.resolve::<AppSettings>(())?;
        if self
            .toggle
            .update(&settings.esp_mode, ctx.input, &settings.esp_toogle)
        {
            ctx.cs2.add_metrics_record(
                obfstr!("feature-esp-toggle"),
                &format!(
                    "enabled: {}, mode: {:?}",
                    self.toggle.enabled, settings.esp_mode
                ),
            );
        }

        self.players.clear();
        if !self.toggle.enabled {
            return Ok(());
        }

        self.players.reserve(16);

        let local_player_controller = entities.get_local_player_controller()?;
        if local_player_controller.is_null()? {
            return Ok(());
        }

        let local_player_controller = local_player_controller.reference_schema()?;
        self.local_team_id = local_player_controller.m_iPendingTeamNum()?;

        let view_target = ctx.states.resolve::<LocalCameraControllerTarget>(())?;
        let target_entity_id = match &view_target.target_entity_id {
            Some(value) => *value,
            None => return Ok(()),
        };

        for entity_identity in entities.all_identities() {
            if entity_identity.handle::<()>()?.get_entity_index() == target_entity_id {
                continue;
            }

            let entity_class = class_name_cache.lookup(&entity_identity.entity_class_info()?)?;
            if !entity_class
                .map(|name| *name == "C_CSPlayerPawn")
                .unwrap_or(false)
            {
                /* entity is not a player pawn */

                if !entity_class.map(|name| name == "C_C4").unwrap_or(false) {
                    /* Entity isn't the bomb. */
                    continue;
                }
                let bomb = entity_identity
                    .entity_ptr::<C_C4>()?
                    .read_schema()
                    .context("bomb schame")?;
                let c4_owner = bomb.m_hOwnerEntity()?.get_entity_index();
                self.c4_owner = c4_owner;
            }

            let player_pawn = entity_identity.entity_ptr::<C_CSPlayerPawn>()?;
            match ctx
                .states
                .resolve::<PlayerPawnState>(entity_identity.handle::<()>()?.get_entity_index())
            {
                Ok(info) => match &*info {
                    PlayerPawnState::Alive(info) => self.players.push(info.clone()),
                    PlayerPawnState::Dead => continue,
                },
                Err(error) => {
                    log::warn!(
                        "Failed to generate player pawn ESP info for {:X}: {:#}",
                        player_pawn.address()?,
                        error
                    );
                }
            }
        }

        Ok(())
    }

    fn render(&self, states: &utils_state::StateRegistry, ui: &imgui::Ui) -> anyhow::Result<()> {
        let settings = states.resolve::<AppSettings>(())?;
        let view = states.resolve::<ViewController>(())?;

        let draw = ui.get_window_draw_list();
        const UNITS_TO_METERS: f32 = 0.01905;

        let view_world_position = match view.get_camera_world_position() {
            Some(view_world_position) => view_world_position,
            _ => return Ok(()),
        };

        for entry in self.players.iter() {
            let distance = (entry.position - view_world_position).norm() * UNITS_TO_METERS;
            let esp_settings = match self.resolve_esp_player_config(&settings, entry) {
                Some(settings) => settings,
                None => continue,
            };
            if esp_settings.near_players {
                if distance > esp_settings.near_players_distance {
                    continue;
                }
            }

            let player_rel_health = (entry.player_health as f32 / 100.0).clamp(0.0, 1.0);

            let entry_model = states.resolve::<CS2Model>(entry.model_address)?;
            let player_2d_box = view.calculate_box_2d(
                &(entry_model.vhull_min + entry.position),
                &(entry_model.vhull_max + entry.position),
            );

            if esp_settings.skeleton {
                let bones = entry_model.bones.iter().zip(entry.bone_states.iter());

                for (bone, state) in bones {
                    if (bone.flags & BoneFlags::FlagHitbox as u32) == 0 {
                        continue;
                    }

                    let parent_index = if let Some(parent) = bone.parent {
                        parent
                    } else {
                        continue;
                    };

                    let parent_position = match view
                        .world_to_screen(&entry.bone_states[parent_index].position, true)
                    {
                        Some(position) => position,
                        None => continue,
                    };
                    let bone_position = match view.world_to_screen(&state.position, true) {
                        Some(position) => position,
                        None => continue,
                    };

                    draw.add_line(
                        parent_position,
                        bone_position,
                        esp_settings
                            .skeleton_color
                            .calculate_color(player_rel_health, distance),
                    )
                    .thickness(esp_settings.skeleton_width)
                    .build();
                }
            }

            match esp_settings.box_type {
                EspBoxType::Box2D => {
                    if let Some((vmin, vmax)) = &player_2d_box {
                        draw.add_rect(
                            [vmin.x, vmin.y],
                            [vmax.x, vmax.y],
                            esp_settings
                                .box_color
                                .calculate_color(player_rel_health, distance),
                        )
                        .thickness(esp_settings.box_width)
                        .build();
                    }
                }
                EspBoxType::Box3D => {
                    view.draw_box_3d(
                        &draw,
                        &(entry_model.vhull_min + entry.position),
                        &(entry_model.vhull_max + entry.position),
                        esp_settings
                            .box_color
                            .calculate_color(player_rel_health, distance)
                            .into(),
                        esp_settings.box_width,
                    );
                }
                EspBoxType::None => {}
            }

            if let Some((vmin, vmax)) = &player_2d_box {
                let box_bounds = match esp_settings.health_bar {
                    EspHealthBar::None => None,
                    EspHealthBar::Left => {
                        let xoffset =
                            vmin.x - esp_settings.box_width / 2.0 - esp_settings.health_bar_width;

                        Some([
                            xoffset,
                            vmin.y - esp_settings.box_width / 2.0,
                            esp_settings.health_bar_width,
                            vmax.y - vmin.y + esp_settings.box_width,
                        ])
                    }
                    EspHealthBar::Right => {
                        let xoffset = vmax.x + esp_settings.box_width / 2.0;

                        Some([
                            xoffset,
                            vmin.y - esp_settings.box_width / 2.0,
                            esp_settings.health_bar_width,
                            vmax.y - vmin.y + esp_settings.box_width,
                        ])
                    }
                    EspHealthBar::Top => {
                        let yoffset =
                            vmin.y - esp_settings.box_width / 2.0 - esp_settings.health_bar_width;

                        Some([
                            vmin.x - esp_settings.box_width / 2.0,
                            yoffset,
                            vmax.x - vmin.x + esp_settings.box_width,
                            esp_settings.health_bar_width,
                        ])
                    }
                    EspHealthBar::Bottom => {
                        let yoffset = vmax.y + esp_settings.box_width / 2.0;

                        Some([
                            vmin.x - esp_settings.box_width / 2.0,
                            yoffset,
                            vmax.x - vmin.x + esp_settings.box_width,
                            esp_settings.health_bar_width,
                        ])
                    }
                };

                if let Some([mut box_x, mut box_y, mut box_width, mut box_height]) = box_bounds {
                    const BORDER_WIDTH: f32 = 1.0;
                    draw.add_rect(
                        [box_x + BORDER_WIDTH / 2.0, box_y + BORDER_WIDTH / 2.0],
                        [
                            box_x + box_width - BORDER_WIDTH / 2.0,
                            box_y + box_height - BORDER_WIDTH / 2.0,
                        ],
                        [0.0, 0.0, 0.0, 1.0],
                    )
                    .filled(false)
                    .thickness(BORDER_WIDTH)
                    .build();

                    box_x += BORDER_WIDTH / 2.0 + 1.0;
                    box_y += BORDER_WIDTH / 2.0 + 1.0;

                    box_width -= BORDER_WIDTH + 2.0;
                    box_height -= BORDER_WIDTH + 2.0;

                    if box_width < box_height {
                        /* vertical */
                        let yoffset = box_y + (1.0 - player_rel_health) * box_height;
                        draw.add_rect(
                            [box_x, box_y],
                            [box_x + box_width, yoffset],
                            [1.0, 0.0, 0.0, 1.0],
                        )
                        .filled(true)
                        .build();

                        draw.add_rect(
                            [box_x, yoffset],
                            [box_x + box_width, box_y + box_height],
                            [0.0, 1.0, 0.0, 1.0],
                        )
                        .filled(true)
                        .build();
                    } else {
                        /* horizontal */
                        let xoffset = box_x + (1.0 - player_rel_health) * box_width;
                        draw.add_rect(
                            [box_x, box_y],
                            [xoffset, box_y + box_height],
                            [1.0, 0.0, 0.0, 1.0],
                        )
                        .filled(true)
                        .build();

                        draw.add_rect(
                            [xoffset, box_y],
                            [box_x + box_width, box_y + box_height],
                            [0.0, 1.0, 0.0, 1.0],
                        )
                        .filled(true)
                        .build();
                    }
                }
            }

            if let Some((vmin, vmax)) = player_2d_box {
                let mut player_info = PlayerInfoLayout::new(
                    ui,
                    &draw,
                    view.screen_bounds,
                    vmin,
                    vmax,
                    esp_settings.box_type == EspBoxType::Box2D,
                );

                if esp_settings.info_name {
                    player_info.add_line(
                        esp_settings
                            .info_name_color
                            .calculate_color(player_rel_health, distance),
                        &entry.player_name,
                    );
                }

                if esp_settings.info_weapon {
                    let text = entry.weapon.display_name();
                    player_info.add_line(
                        esp_settings
                            .info_weapon_color
                            .calculate_color(player_rel_health, distance),
                        &text,
                    );
                }

                if esp_settings.info_hp_text {
                    let text = format!("{} HP", entry.player_health);
                    player_info.add_line(
                        esp_settings
                            .info_hp_text_color
                            .calculate_color(player_rel_health, distance),
                        &text,
                    );
                }

                let mut player_flags = Vec::new();
                if esp_settings.info_flag_kit && entry.player_has_defuser {
                    player_flags.push("Kit");
                }

                if esp_settings.info_flag_flashed && entry.player_flashtime > 0.0 {
                    player_flags.push("flashed");
                }

                if esp_settings.info_flag_c4 {
                    if self.c4_owner == entry.weapon_player_entity_id {
                        player_flags.push("Bomb Carrier");
                    } /*else if self.c4_owner == 32767{ //bomb is dropped
                          ui.text("Bomb is dropped!")
                      } */
                }

                if !player_flags.is_empty() {
                    player_info.add_line(
                        esp_settings
                            .info_flags_color
                            .calculate_color(player_rel_health, distance),
                        &player_flags.join(", "),
                    );
                }
                if esp_settings.info_distance {
                    let text = format!("{:.0}m", distance);
                    player_info.add_line(
                        esp_settings
                            .info_distance_color
                            .calculate_color(player_rel_health, distance),
                        &text,
                    );
                }
            }

            if let Some(pos) = view.world_to_screen(&entry.position, false) {
                let tracer_origin = match esp_settings.tracer_lines {
                    EspTracePosition::TopLeft => Some([0.0, 0.0]),
                    EspTracePosition::TopCenter => Some([view.screen_bounds.x / 2.0, 0.0]),
                    EspTracePosition::TopRight => Some([view.screen_bounds.x, 0.0]),
                    EspTracePosition::Center => {
                        Some([view.screen_bounds.x / 2.0, view.screen_bounds.y / 2.0])
                    }
                    EspTracePosition::BottomLeft => Some([0.0, view.screen_bounds.y]),
                    EspTracePosition::BottomCenter => {
                        Some([view.screen_bounds.x / 2.0, view.screen_bounds.y])
                    }
                    EspTracePosition::BottomRight => {
                        Some([view.screen_bounds.x, view.screen_bounds.y])
                    }
                    EspTracePosition::None => None,
                };

                if let Some(origin) = tracer_origin {
                    draw.add_line(
                        origin,
                        pos,
                        esp_settings
                            .tracer_lines_color
                            .calculate_color(player_rel_health, distance),
                    )
                    .thickness(esp_settings.tracer_lines_width)
                    .build();
                }
            }
        }

        Ok(())
    }
}<|MERGE_RESOLUTION|>--- conflicted
+++ resolved
@@ -1,3 +1,4 @@
+use anyhow::Context;
 use cs2::{
     BoneFlags,
     CEntityIdentityEx,
@@ -8,21 +9,10 @@
     PlayerPawnInfo,
     PlayerPawnState,
 };
-<<<<<<< HEAD
-use cs2_schema_generated::cs2::client::C_CSPlayerPawn;
-=======
-use cs2_schema_declaration::{
-    define_schema,
-    Ptr,
-};
 use cs2_schema_generated::cs2::client::{
-    CCSPlayer_ItemServices,
-    CModelState,
-    CSkeletonInstance,
     C_CSPlayerPawn,
     C_C4,
 };
->>>>>>> a1e37d1e
 use imgui::ImColor32;
 use obfstr::obfstr;
 
@@ -43,85 +33,11 @@
     },
 };
 
-<<<<<<< HEAD
-=======
-pub struct PlayerInfo {
-    pub controller_entity_id: u32,
-    pub team_id: u8,
-    pub weapon_player_entity_id: u32,
-
-    pub player_health: i32,
-    pub player_has_defuser: bool,
-    pub player_name: String,
-    pub weapon: WeaponId,
-    pub player_flashtime: f32,
-
-    pub position: nalgebra::Vector3<f32>,
-    pub model: Arc<CS2Model>,
-    pub bone_states: Vec<BoneStateData>,
-}
-
-impl PlayerInfo {
-    pub fn calculate_player_box(
-        &self,
-        view: &ViewController,
-    ) -> Option<(nalgebra::Vector2<f32>, nalgebra::Vector2<f32>)> {
-        view.calculate_box_2d(
-            &(self.model.vhull_min + self.position),
-            &(self.model.vhull_max + self.position),
-        )
-    }
-}
-
-pub struct BoneStateData {
-    pub position: nalgebra::Vector3<f32>,
-}
-
-impl TryFrom<CBoneStateData> for BoneStateData {
-    type Error = anyhow::Error;
-
-    fn try_from(value: CBoneStateData) -> Result<Self, Self::Error> {
-        Ok(Self {
-            position: nalgebra::Vector3::from_row_slice(&value.position()?),
-        })
-    }
-}
-
-define_schema! {
-    pub struct CBoneStateData[0x20] {
-        pub position: [f32; 3] = 0x00,
-        pub scale: f32 = 0x0C,
-        pub rotation: [f32; 4] = 0x10,
-    }
-}
-
-trait CModelStateEx {
-    #[allow(non_snake_case)]
-    fn m_hModel(&self) -> anyhow::Result<Ptr<Ptr<()>>>;
-    fn bone_state_data(&self) -> anyhow::Result<Ptr<[CBoneStateData]>>;
-}
-
-impl CModelStateEx for CModelState {
-    #[allow(non_snake_case)]
-    fn m_hModel(&self) -> anyhow::Result<Ptr<Ptr<()>>> {
-        self.memory.reference_schema(0xA0)
-    }
-
-    fn bone_state_data(&self) -> anyhow::Result<Ptr<[CBoneStateData]>> {
-        self.memory.reference_schema(0x80)
-    }
-}
-
->>>>>>> a1e37d1e
 pub struct PlayerESP {
     toggle: KeyToggle,
     players: Vec<PlayerPawnInfo>,
     local_team_id: u8,
-<<<<<<< HEAD
-=======
-    local_pos: Option<nalgebra::Vector3<f32>>,
     c4_owner: u32,
->>>>>>> a1e37d1e
 }
 
 impl PlayerESP {
@@ -130,123 +46,10 @@
             toggle: KeyToggle::new(),
             players: Default::default(),
             local_team_id: 0,
-<<<<<<< HEAD
-        }
-    }
-
-=======
-            local_pos: Default::default(),
             c4_owner: 0,
         }
     }
 
-    fn generate_player_info(
-        &self,
-        ctx: &crate::UpdateContext,
-        player_pawn: &Ptr<C_CSPlayerPawn>,
-    ) -> anyhow::Result<Option<PlayerInfo>> {
-        let player_pawn = player_pawn
-            .read_schema()
-            .with_context(|| obfstr!("failed to read player pawn data").to_string())?;
-
-        let player_health = player_pawn.m_iHealth()?;
-        if player_health <= 0 {
-            return Ok(None);
-        }
-
-        /* Will be an instance of CSkeletonInstance */
-        let game_screen_node = player_pawn
-            .m_pGameSceneNode()?
-            .cast::<CSkeletonInstance>()
-            .read_schema()?;
-        if game_screen_node.m_bDormant()? {
-            return Ok(None);
-        }
-
-        let controller_handle = player_pawn.m_hController()?;
-        let current_controller = ctx.cs2_entities.get_by_handle(&controller_handle)?;
-
-        let player_team = player_pawn.m_iTeamNum()?;
-        let player_name = if let Some(identity) = &current_controller {
-            let player_controller = identity.entity()?.reference_schema()?;
-            CStr::from_bytes_until_nul(&player_controller.m_iszPlayerName()?)
-                .context("player name missing nul terminator")?
-                .to_str()
-                .context("invalid player name")?
-                .to_string()
-        } else {
-            /*
-             * This is the case for pawns which are not controllel by a player controller.
-             * An example would be the main screen player pawns.
-             *
-             * Note: We're assuming, that uncontroller player pawns are neglectable while being in a match as the do not occurr.
-             * Bots (and controller bots) always have a player pawn controller.
-             */
-            // log::warn!(
-            //     "Handle at address {:p} has no valid controller!",
-            //     &controller_handle
-            // );
-            return Ok(None);
-        };
-
-        let player_has_defuser = player_pawn
-            .m_pItemServices()?
-            .cast::<CCSPlayer_ItemServices>()
-            .reference_schema()?
-            .m_bHasDefuser()?;
-
-        let position =
-            nalgebra::Vector3::<f32>::from_column_slice(&game_screen_node.m_vecAbsOrigin()?);
-
-        let model = game_screen_node
-            .m_modelState()?
-            .m_hModel()?
-            .read_schema()?
-            .address()?;
-
-        let model = ctx.model_cache.lookup(model)?;
-        let bone_states = game_screen_node
-            .m_modelState()?
-            .bone_state_data()?
-            .read_entries(model.bones.len())?
-            .into_iter()
-            .map(|bone| bone.try_into())
-            .collect::<Result<Vec<_>>>()?;
-
-        let weapon = player_pawn.m_pClippingWeapon()?.try_read_schema()?;
-        let (weapon_type, weapon_player_entity_id) = if let Some(weapon) = weapon {
-            let weapon_type = weapon
-                .m_AttributeManager()?
-                .m_Item()?
-                .m_iItemDefinitionIndex()?;
-
-            let weapon_player_entity_id = weapon.m_hOwnerEntity()?.get_entity_index();
-
-            (weapon_type, weapon_player_entity_id)
-        } else {
-            (WeaponId::Knife.id(), 0)
-        };
-
-        let player_flashtime = player_pawn.m_flFlashBangTime()?;
-
-        Ok(Some(PlayerInfo {
-            controller_entity_id: controller_handle.get_entity_index(),
-            team_id: player_team,
-            weapon_player_entity_id,
-
-            player_name,
-            player_has_defuser,
-            player_health,
-            weapon: WeaponId::from_id(weapon_type).unwrap_or(WeaponId::Unknown),
-            player_flashtime,
-
-            position,
-            bone_states,
-            model: model.clone(),
-        }))
-    }
-
->>>>>>> a1e37d1e
     fn resolve_esp_player_config<'a>(
         &self,
         settings: &'a AppSettings,
@@ -399,17 +202,17 @@
                 .unwrap_or(false)
             {
                 /* entity is not a player pawn */
-
                 if !entity_class.map(|name| name == "C_C4").unwrap_or(false) {
-                    /* Entity isn't the bomb. */
+                    /* entity is not a bomb */
                     continue;
                 }
                 let bomb = entity_identity
                     .entity_ptr::<C_C4>()?
                     .read_schema()
-                    .context("bomb schame")?;
+                    .context("bomb scheme")?;
                 let c4_owner = bomb.m_hOwnerEntity()?.get_entity_index();
                 self.c4_owner = c4_owner;
+                continue;
             }
 
             let player_pawn = entity_identity.entity_ptr::<C_CSPlayerPawn>()?;
@@ -689,10 +492,8 @@
 
                 if esp_settings.info_flag_c4 {
                     if self.c4_owner == entry.weapon_player_entity_id {
-                        player_flags.push("Bomb Carrier");
-                    } /*else if self.c4_owner == 32767{ //bomb is dropped
-                          ui.text("Bomb is dropped!")
-                      } */
+                        player_flags.push("Bomb");
+                    }
                 }
 
                 if !player_flags.is_empty() {
