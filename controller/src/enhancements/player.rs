--- conflicted
+++ resolved
@@ -115,11 +115,9 @@
     toggle: KeyToggle,
     players: Vec<PlayerInfo>,
     local_team_id: u8,
-<<<<<<< HEAD
+    local_pos: Option<nalgebra::Vector3<f32>>,
     c4_owner: u32,
-=======
-    local_pos: Option<nalgebra::Vector3<f32>>,
->>>>>>> 7037854d
+
 }
 
 impl PlayerESP {
@@ -128,11 +126,9 @@
             toggle: KeyToggle::new(),
             players: Default::default(),
             local_team_id: 0,
-<<<<<<< HEAD
+            local_pos: Default::default(),
             c4_owner: 0,
-=======
-            local_pos: Default::default(),
->>>>>>> 7037854d
+
         }
     }
 
