--- conflicted
+++ resolved
@@ -170,14 +170,7 @@
                         ], &mut settings.esp_mode);
 
                         ui.checkbox(obfstr!("Bomb Timer"), &mut settings.bomb_timer);
-                        if settings.bomb_timer {
-                            settings.bomb_settings.remove("bomb"); //For time-only in bomb.rs :)
-                            settings.bomb_esp = false;
-                        }
                         ui.checkbox(obfstr!("Bomb ESP"), &mut settings.bomb_esp);
-                        if settings.bomb_esp {
-                            settings.bomb_timer = false;
-                        }
                         ui.checkbox(obfstr!("Spectators List"), &mut settings.spectators_list);
                     }
 
@@ -263,7 +256,6 @@
             });
     }
 
-<<<<<<< HEAD
     fn render_web_radar(
         &mut self,
         settings: &mut AppSettings,
@@ -410,7 +402,8 @@
                 }
             }
         }
-=======
+    }
+
     fn get_esp_config_player<'a>(
         settings: &'a mut AppSettings,
         ui: &'a imgui::Ui,
@@ -451,7 +444,6 @@
         let _ui_enable_token = ui.begin_enabled(config_enabled);
 
         (config, config_enabled)
->>>>>>> a1e37d1e
     }
 
     fn render_esp_target(
@@ -538,11 +530,42 @@
 
     fn render_esp_settings_player(
         &mut self,
-        mut settings: &mut AppSettings,
+        settings: &mut AppSettings,
         ui: &imgui::Ui,
         target: EspSelector,
     ) {
-        let (config, config_enabled) = Self::get_esp_config_player(&mut settings, &ui, target);
+        let config_key = target.config_key();
+        let config_enabled = settings
+            .esp_settings_enabled
+            .get(&config_key)
+            .cloned()
+            .unwrap_or_default();
+
+        let config = match settings.esp_settings.entry(config_key.clone()) {
+            Entry::Occupied(entry) => {
+                let value = entry.into_mut();
+                if let EspConfig::Player(value) = value {
+                    value
+                } else {
+                    log::warn!("Detected invalid player config for {}", config_key);
+                    *value = EspConfig::Player(EspPlayerSettings::new(&target));
+                    if let EspConfig::Player(value) = value {
+                        value
+                    } else {
+                        unreachable!()
+                    }
+                }
+            }
+            Entry::Vacant(entry) => {
+                if let EspConfig::Player(value) =
+                    entry.insert(EspConfig::Player(EspPlayerSettings::new(&target)))
+                {
+                    value
+                } else {
+                    unreachable!()
+                }
+            }
+        };
         let _ui_enable_token = ui.begin_enabled(config_enabled);
 
         let content_height =
@@ -844,14 +867,11 @@
                         value: Color::from_f32([1.0, 1.0, 1.0, 1.0]),
                     },
                     EspColorType::HealthBased => EspColor::HealthBased {
-                        max: Color::from_f32([1.0, 0.0, 0.0, 1.0]),
-                        min: Color::from_f32([0.0, 1.0, 0.0, 1.0]),
+                        max: Color::from_f32([0.0, 1.0, 0.0, 1.0]),
+                        min: Color::from_f32([1.0, 0.0, 0.0, 1.0]),
                     },
                     EspColorType::HealthBasedRainbow => EspColor::HealthBasedRainbow,
-                    EspColorType::DistanceBased => EspColor::DistanceBased {
-                        max: Color::from_f32([1.0, 0.0, 0.0, 0.75]), //far
-                        min: Color::from_f32([0.0, 1.0, 0.0, 0.75]), //near
-                    },
+                    EspColorType::DistanceBased => EspColor::DistanceBased,
                 }
             }
         }
@@ -909,39 +929,7 @@
                         *min = Color::from_f32(min_value);
                     }
                 }
-                EspColor::DistanceBased { max, min } => {
-                    let mut max_value = max.as_f32();
-                    if {
-                        ui.color_edit4_config(
-                            &format!("##{}_health_max", ui.table_row_index()),
-                            &mut max_value,
-                        )
-                        .alpha_bar(true)
-                        .inputs(false)
-                        .label(false)
-                        .build()
-                    } {
-                        *max = Color::from_f32(max_value);
-                    }
-
-                    ui.same_line();
-                    ui.text(" => ");
-                    ui.same_line();
-
-                    let mut min_value = min.as_f32();
-                    if {
-                        ui.color_edit4_config(
-                            &format!("##{}_health_min", ui.table_row_index()),
-                            &mut min_value,
-                        )
-                        .alpha_bar(true)
-                        .inputs(false)
-                        .label(false)
-                        .build()
-                    } {
-                        *min = Color::from_f32(min_value);
-                    }
-                }
+                EspColor::DistanceBased => ui.text("Distance"),
             }
         }
     }
@@ -1202,26 +1190,34 @@
 
         let _enabled = ui.begin_enabled(settings.bomb_esp);
         if ui.button(reset_text) {
-            settings.bomb_settings.remove("bomb");
-        }
+            settings.bomb_esp_settings = EspBombSettings::new();
+        }
+
         let config_enabled = settings.bomb_esp;
 
-        let config = settings
-            .bomb_settings
-            .entry("bomb".to_string())
-            .or_insert_with(|| EspBombSettings::new());
-
         let _ui_enable_token = ui.begin_enabled(config_enabled);
-        ui.checkbox(obfstr!("Planted C4 ESP"), &mut config.bomb_position);
-        ui.checkbox(obfstr!("Bomb site"), &mut config.bomb_site);
-        ui.checkbox(obfstr!("Bomb status"), &mut config.bomb_status);
-        ui.checkbox(obfstr!("Is safe from dmg"), &mut config.is_safe);
-
-        if config.bomb_position {
+        ui.checkbox(
+            obfstr!("Planted C4 ESP"),
+            &mut settings.bomb_esp_settings.bomb_position,
+        );
+        ui.checkbox(
+            obfstr!("Bomb site"),
+            &mut settings.bomb_esp_settings.bomb_site,
+        );
+        ui.checkbox(
+            obfstr!("Bomb status"),
+            &mut settings.bomb_esp_settings.bomb_status,
+        );
+        ui.checkbox(
+            obfstr!("Is safe from dmg"),
+            &mut settings.bomb_esp_settings.is_safe,
+        );
+
+        if settings.bomb_esp_settings.bomb_position {
             Self::render_esp_settings_bomb_style_color(
                 ui,
                 obfstr!("Bomb position color"),
-                &mut config.bomb_position_color,
+                &mut settings.bomb_esp_settings.bomb_position_color,
             );
         }
         drop(_ui_enable_token);
