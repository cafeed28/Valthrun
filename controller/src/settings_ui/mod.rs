use std::{cell::RefCell, rc::Rc, sync::atomic::Ordering, time::Instant};

use imgui::Condition;
use obfstr::obfstr;

use crate::{
    settings::{AppSettings, HotKey},
    Application,
};

pub trait ImGuiKey {
    fn button_key(&self, label: &str, key: &mut HotKey, size: [f32; 2]) -> bool;
    fn button_key_optional(&self, label: &str, key: &mut Option<HotKey>, size: [f32; 2]) -> bool;
}

mod hotkey {
    use imgui::Key;

    use crate::settings::HotKey;

    pub fn render_button_key(
        ui: &imgui::Ui,
        label: &str,
        key: &mut Option<HotKey>,
        size: [f32; 2],
        optional: bool,
    ) -> bool {
        let _container = ui.push_id(label);

        let button_label = if let Some(key) = &key {
            format!("{:?}", key.0)
        } else {
            "None".to_string()
        };

        if !label.starts_with("##") {
            ui.text(label);
            ui.same_line();
        }

        let mut updated = false;
        if optional {
            if ui.button_with_size(&button_label, [size[0] - 35.0, size[1]]) {
                ui.open_popup(label);
            }

            ui.same_line_with_spacing(0.0, 10.0);

            ui.disabled(key.is_none(), || {
                if ui.button_with_size("X", [25.0, 0.0]) {
                    updated = true;
                    *key = None;
                }
            });
        } else {
            if ui.button_with_size(&button_label, size) {
                ui.open_popup(label);
            }
        }

        ui.modal_popup_config(label)
            .inputs(true)
            .collapsible(true)
            .movable(false)
            .menu_bar(false)
            .resizable(false)
            .title_bar(false)
            .build(|| {
                ui.text("Press any key or ESC to exit");

                if ui.is_key_pressed(Key::Escape) {
                    ui.close_current_popup();
                } else {
                    for key_variant in Key::VARIANTS {
                        if ui.is_key_pressed(key_variant) {
                            *key = Some(HotKey(key_variant));
                            updated = true;
                            ui.close_current_popup();
                        }
                    }
                }
            });

        updated
    }
}

impl ImGuiKey for imgui::Ui {
    fn button_key(&self, label: &str, key: &mut HotKey, size: [f32; 2]) -> bool {
        let mut key_opt = Some(key.clone());
        if hotkey::render_button_key(self, label, &mut key_opt, size, false) {
            *key = key_opt.unwrap();
            true
        } else {
            false
        }
    }

    fn button_key_optional(&self, label: &str, key: &mut Option<HotKey>, size: [f32; 2]) -> bool {
        hotkey::render_button_key(self, label, key, size, true)
    }
}

pub struct SettingsUI {
    settings: Rc<RefCell<AppSettings>>,
    discord_link_copied: Option<Instant>,
}

const VERSION: &str = env!("CARGO_PKG_VERSION");
impl SettingsUI {
    pub fn new(settings: Rc<RefCell<AppSettings>>) -> Self {
        Self {
            settings,
            discord_link_copied: None,
        }
    }

    pub fn render(&mut self, app: &Application, ui: &imgui::Ui) {
        ui.window(obfstr!("Valthrun"))
            .size([600.0, 300.0], Condition::FirstUseEver)
            .build(|| {
                let mut settings = self.settings.borrow_mut();
                if let Some(_tab_bar) = ui.tab_bar("main") {
                    if let Some(_tab) = ui.tab_item("Information") {
                        ui.text(obfstr!("Valthrun an open source CS2 external read only kernel gameplay enhancer."));
                        ui.text(&format!("{} Version {}", obfstr!("Valthrun"), VERSION));
                        ui.text(&format!("{} Version {} ({})", obfstr!("CS2"), app.cs2_build_info.revision, app.cs2_build_info.build_datetime));

                        let ydummy = ui.window_size()[1] - ui.cursor_pos()[1] - ui.text_line_height_with_spacing() * 2.5;
                        ui.dummy([ 0.0, ydummy ]);
                        ui.separator();

                        ui.text("Join our discord:");
                        ui.text_colored([ 0.18, 0.51, 0.97, 1.0 ], obfstr!("https://discord.gg/ecKbpAPW5T"));
                        if ui.is_item_hovered() {
                            ui.set_mouse_cursor(Some(imgui::MouseCursor::Hand));
                        }

                        if ui.is_item_clicked() {
                            self.discord_link_copied = Some(Instant::now());
                            ui.set_clipboard_text(obfstr!("https://discord.gg/ecKbpAPW5T"));
                        }

                        let show_copied = self.discord_link_copied.as_ref()
                            .map(|time| time.elapsed().as_millis() < 3_000)
                            .unwrap_or(false);

                        if show_copied {
                            ui.same_line();
                            ui.text("(Copied)");
                        }
                    }

                    if let Some(_) = ui.tab_item("Hotkeys") {
                        ui.button_key("Toggle Settings", &mut settings.key_settings, [150.0, 0.0]);
                        ui.button_key_optional("ESP toggle", &mut settings.esp_toogle, [ 150.0, 0.0 ]);
                    }

                    if let Some(_tab) = ui.tab_item("Visuals") {
                        ui.checkbox(obfstr!("ESP"), &mut settings.esp);

                        if settings.esp {
                            ui.checkbox(obfstr!("ESP Boxes"), &mut settings.esp_boxes);
                            ui.slider_config("Box Thickness", 0.1, 10.0)
                                .build(&mut settings.esp_boxes_thickness);
                            ui.checkbox(obfstr!("ESP Skeletons"), &mut settings.esp_skeleton);
                            ui.slider_config("Skeleton Thickness", 0.1, 10.0)
                                .build(&mut settings.esp_skeleton_thickness);
                            ui.checkbox(obfstr!("Display player health"), &mut settings.esp_health);

                            ui.checkbox("ESP Team", &mut settings.esp_enabled_team);
                            if settings.esp_enabled_team {
                                ui.same_line();
                                ui.color_edit4_config("Team Color", &mut settings.esp_color_team)
                                    .alpha_bar(true)
                                    .inputs(false)
                                    .label(false)
                                    .build();
                                ui.same_line();
                                ui.text("Team Color");
                            }

                            ui.checkbox("ESP Enemy", &mut settings.esp_enabled_enemy);
                            if settings.esp_enabled_enemy {
                                ui.same_line();
                                ui.color_edit4_config("Enemy Color", &mut settings.esp_color_enemy)
                                    .alpha_bar(true)
                                    .inputs(false)
                                    .label(false)
                                    .build();
                                ui.same_line();
                                ui.text("Enemy Color");
                            }
                            ui.separator();
                        }

                        ui.checkbox(obfstr!("Bomb Timer"), &mut settings.bomb_timer);
<<<<<<< HEAD
=======

                        ui.checkbox(obfstr!("Valthrun Watermark"), &mut settings.valthrun_watermark);

                        if ui.checkbox("Hide overlay from screen capture", &mut settings.hide_overlay_from_screen_capture) {
                            app.settings_screen_capture_changed.store(true, Ordering::Relaxed);
                        }
>>>>>>> f97f3e5a
                    }

                    if let Some(_) = ui.tab_item("Aim Assist") {
                        ui.button_key_optional("Trigger Bot", &mut settings.key_trigger_bot, [150.0, 0.0]);
                        if settings.key_trigger_bot.is_some() {
                            let mut values_updated = false;

                            ui.text("Trigger delay: "); ui.same_line();

                            let slider_width = (ui.current_column_width() / 2.0 - 20.0).min(300.0).max(50.0);
                            ui.set_next_item_width(slider_width);
                            values_updated |= ui.slider_config("##delay_min", 0, 250).display_format("%dms").build(&mut settings.trigger_bot_delay_min); ui.same_line();
                            ui.text(" - "); ui.same_line();
                            ui.set_next_item_width(slider_width);
                            values_updated |= ui.slider_config("##delay_max", 0, 250).display_format("%dms").build(&mut settings.trigger_bot_delay_max); 

                            if values_updated {
                                /* fixup min/max */
                                let delay_min = settings.trigger_bot_delay_min.min(settings.trigger_bot_delay_max);
                                let delay_max = settings.trigger_bot_delay_min.max(settings.trigger_bot_delay_max);

                                settings.trigger_bot_delay_min = delay_min;
                                settings.trigger_bot_delay_max = delay_max;
                            }

                            ui.checkbox("Retest trigger target after delay", &mut settings.trigger_bot_check_target_after_delay);
                            ui.checkbox("Team Check", &mut settings.trigger_bot_team_check);
                            ui.separator();
                        }

                        // ui.checkbox("Simle Recoil Helper", &mut settings.aim_assist_recoil);
                    }


                    if let Some(_) = ui.tab_item("Misc") {
                        if ui.checkbox("Hide overlay from screen capture", &mut settings.hide_overlay_from_screen_capture) {
                            app.settings_screen_capture_changed.store(true, Ordering::Relaxed);
                        }

                        if ui.checkbox("Show render debug overlay", &mut settings.render_debug_window) {
                            app.settings_render_debug_window_changed.store(true, Ordering::Relaxed);
                        }
                    }
                }
            });
    }
}<|MERGE_RESOLUTION|>--- conflicted
+++ resolved
@@ -195,15 +195,12 @@
                         }
 
                         ui.checkbox(obfstr!("Bomb Timer"), &mut settings.bomb_timer);
-<<<<<<< HEAD
-=======
 
                         ui.checkbox(obfstr!("Valthrun Watermark"), &mut settings.valthrun_watermark);
 
                         if ui.checkbox("Hide overlay from screen capture", &mut settings.hide_overlay_from_screen_capture) {
                             app.settings_screen_capture_changed.store(true, Ordering::Relaxed);
                         }
->>>>>>> f97f3e5a
                     }
 
                     if let Some(_) = ui.tab_item("Aim Assist") {
