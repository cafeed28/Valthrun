use cs2::{
    CEntityIdentityEx,
    ClassNameCache,
    CurrentMapState,
    EntitySystem,
<<<<<<< HEAD
    PlayerPawnState,
};
use cs2_schema_generated::cs2::client::CEntityIdentity;
=======
    Globals,
    WeaponId,
};
use cs2_schema_declaration::Ptr;
use cs2_schema_generated::cs2::{
    client::{
        CCSPlayer_ItemServices,
        CSkeletonInstance,
        C_CSPlayerPawn,
        C_PlantedC4,
        C_C4,
    },
    globals::CSWeaponState_t,
};
use obfstr::obfstr;
>>>>>>> f1816bac
use radar_shared::{
    BombDefuser,
    C4State,
    RadarBombInfo,
    RadarPlayerInfo,
    RadarSettings,
    RadarState,
};
use utils_state::StateRegistry;

pub trait RadarGenerator: Send {
    fn generate_state(&mut self, settings: &RadarSettings) -> anyhow::Result<RadarState>;
}

pub struct CS2RadarGenerator {
<<<<<<< HEAD
    states: StateRegistry,
}

impl CS2RadarGenerator {
    pub fn new(states: StateRegistry) -> anyhow::Result<Self> {
        Ok(Self { states })
=======
    handle: Arc<CS2Handle>,
    offsets: Arc<CS2Offsets>,
    class_name_cache: ClassNameCache,
    entity_system: EntitySystem,
    globals: Globals,
}

impl CS2RadarGenerator {
    pub fn new(handle: Arc<CS2Handle>) -> anyhow::Result<Self> {
        let offsets = Arc::new(CS2Offsets::resolve_offsets(&handle)?);
        let class_name_cache = ClassNameCache::new(handle.clone());
        let entity_system = EntitySystem::new(handle.clone(), offsets.clone());
        let globals = handle
            .reference_schema::<Globals>(&[offsets.globals, 0])?
            .cached()
            .with_context(|| obfstr!("failed to read globals").to_string())?;

        Ok(Self {
            handle,
            offsets,

            class_name_cache,
            entity_system,
            globals,
        })
>>>>>>> f1816bac
    }

    fn generate_player_info(
        &self,
        player_pawn: &CEntityIdentity,
    ) -> anyhow::Result<Option<RadarPlayerInfo>> {
<<<<<<< HEAD
        let player_info = self
            .states
            .resolve::<PlayerPawnState>(player_pawn.handle::<()>()?.get_entity_index())?;

        match &*player_info {
            PlayerPawnState::Alive(info) => Ok(Some(RadarPlayerInfo {
                controller_entity_id: info.controller_entity_id,

                player_name: info.player_name.clone(),
                player_flashtime: info.player_flashtime,
                player_has_defuser: info.player_has_defuser,
                player_health: info.player_health,

                position: [info.position.x, info.position.y, info.position.z],
                rotation: info.rotation,

                team_id: info.team_id,
                weapon: info.weapon.id(),
            })),
            _ => Ok(None),
        }
=======
        let player_pawn = player_pawn
            .read_schema()
            .with_context(|| "failed to read player pawn data".to_string())?;

        let player_health = player_pawn.m_iHealth()?;

        /* Will be an instance of CSkeletonInstance */
        let game_screen_node = player_pawn
            .m_pGameSceneNode()?
            .cast::<CSkeletonInstance>()
            .read_schema()?;

        // let dormant = game_screen_node.m_bDormant()?;
        let controller_handle = player_pawn.m_hController()?;
        let current_controller = self.entity_system.get_by_handle(&controller_handle)?;

        let player_team = player_pawn.m_iTeamNum()?;
        let player_name = if let Some(identity) = &current_controller {
            let player_controller = identity.entity()?.reference_schema()?;
            CStr::from_bytes_until_nul(&player_controller.m_iszPlayerName()?)
                .context("player name missing nul terminator")?
                .to_str()
                .context("invalid player name")?
                .to_string()
        } else {
            /*
             * This is the case for pawns which are not controller by a player controller.
             * An example would be the main screen player pawns.
             *
             * Note: We're assuming, that uncontrolled player pawns are negligible while being in a match as they do not occur.
             * Bots (and controller bots) always have a player pawn controller.
             */
            // log::warn!(
            //     "Handle at address {:p} has no valid controller!",
            //     &controller_handle
            // );
            return Ok(None);
        };

        let player_has_defuser = player_pawn
            .m_pItemServices()?
            .cast::<CCSPlayer_ItemServices>()
            .reference_schema()?
            .m_bHasDefuser()?;

        let position = game_screen_node.m_vecAbsOrigin()?;
        let rotation = player_pawn.m_angEyeAngles()?[1];

        let weapon = player_pawn.m_pClippingWeapon()?.try_read_schema()?;
        let weapon_type = if let Some(weapon) = weapon {
            weapon
                .m_AttributeManager()?
                .m_Item()?
                .m_iItemDefinitionIndex()?
        } else {
            WeaponId::Knife.id()
        };

        let player_flashtime = player_pawn.m_flFlashBangTime()?;

        Ok(Some(RadarPlayerInfo {
            controller_entity_id: controller_handle.get_entity_index(),

            player_name,
            player_health,
            player_flashtime,
            player_has_defuser,

            position,
            rotation,

            team_id: player_team,
            weapon: weapon_type,
        }))
>>>>>>> f1816bac
    }
}

trait BombData {
    fn read_bomb_data(&self, generator: &CS2RadarGenerator) -> anyhow::Result<RadarBombInfo>;
}

impl BombData for C_C4 {
    fn read_bomb_data(&self, _generator: &CS2RadarGenerator) -> anyhow::Result<RadarBombInfo> {
        let position = self.m_pGameSceneNode()?.read_schema()?.m_vecAbsOrigin()?;

        if self.m_iState()? as u32 == CSWeaponState_t::WEAPON_NOT_CARRIED as u32 {
            return Ok(RadarBombInfo {
                position,
                state: C4State::Dropped,
                bomb_site: None,
            });
        }

        Ok(RadarBombInfo {
            position,
            state: C4State::Carried,
            bomb_site: None,
        })
    }
}

impl BombData for C_PlantedC4 {
    fn read_bomb_data(&self, generator: &CS2RadarGenerator) -> anyhow::Result<RadarBombInfo> {
        let position = self.m_pGameSceneNode()?.read_schema()?.m_vecAbsOrigin()?;
        let bomb_site = Some(self.m_nBombSite()? as u8);

        if self.m_bBombDefused()? {
            return Ok(RadarBombInfo {
                position,
                state: C4State::Defused,
                bomb_site,
            });
        }

        let time_blow = self.m_flC4Blow()?.m_Value()?;
        if time_blow <= generator.globals.time_2()? {
            return Ok(RadarBombInfo {
                position,
                bomb_site,
                state: C4State::Detonated,
            });
        }

        let is_defusing = self.m_bBeingDefused()?;
        let defusing = if is_defusing {
            let time_defuse = self.m_flDefuseCountDown()?.m_Value()?;

            let handle_defuser = self.m_hBombDefuser()?;
            let defuser = generator
                .entity_system
                .get_by_handle(&handle_defuser)?
                .with_context(|| obfstr!("missing bomb defuser player pawn").to_string())?
                .entity()?
                .reference_schema()?;

            let defuser_controller = defuser.m_hController()?;
            let defuser_controller = generator
                .entity_system
                .get_by_handle(&defuser_controller)?
                .with_context(|| obfstr!("missing bomb defuser controller").to_string())?
                .entity()?
                .reference_schema()?;

            let defuser_name = CStr::from_bytes_until_nul(&defuser_controller.m_iszPlayerName()?)
                .ok()
                .map(CStr::to_string_lossy)
                .unwrap_or("Name Error".into())
                .to_string();

            Some(BombDefuser {
                time_remaining: time_defuse - generator.globals.time_2()?,
                player_name: defuser_name,
            })
        } else {
            None
        };

        Ok(RadarBombInfo {
            position,
            state: C4State::Active {
                time_detonation: time_blow - generator.globals.time_2()?,
                defuse: defusing,
            },
            bomb_site,
        })
    }
}

impl RadarGenerator for CS2RadarGenerator {
    fn generate_state(&mut self, _settings: &RadarSettings) -> anyhow::Result<RadarState> {
        self.states.invalidate_states();

        let current_map = self.states.resolve::<CurrentMapState>(())?;
        let mut radar_state = RadarState {
            players: Vec::with_capacity(16),
<<<<<<< HEAD
            world_name: current_map
                .current_map
                .as_ref()
                .map(|v| v.as_str())
                .unwrap_or("<empty>")
                .to_string(),
        };

        let entities = self.states.resolve::<EntitySystem>(())?;
        let class_name_cache = self.states.resolve::<ClassNameCache>(())?;

        for entity_identity in entities.all_identities() {
            let entity_class = class_name_cache.lookup(&entity_identity.entity_class_info()?)?;
            if !entity_class
                .map(|name| *name == "C_CSPlayerPawn")
                .unwrap_or(false)
            {
                /* entity is not a player pawn */
                continue;
            }

            match self.generate_player_info(entity_identity) {
                Ok(Some(info)) => radar_state.players.push(info),
                Ok(None) => {}
                Err(error) => {
                    log::warn!(
                        "Failed to generate player pawn ESP info for entity {}: {:#}",
                        entity_identity.handle::<()>()?.get_entity_index(),
                        error
=======
            world_name: get_current_map(&self.handle, self.offsets.network_game_client_instance)?
                .unwrap_or_else(|| "<empty>".to_string()),
            bomb: None,
        };
        self.entity_system.read_entities()?;
        let entities = self.entity_system.all_identities().to_vec();

        self.class_name_cache.update_cache(&entities)?;

        self.globals = self
            .handle
            .reference_schema::<Globals>(&[self.offsets.globals, 0])?
            .cached()
            .with_context(|| obfstr!("failed to read globals").to_string())?;

        for entity_identity in entities {
            let entity_class = self
                .class_name_cache
                .lookup(&entity_identity.entity_class_info()?)?;

            match entity_class {
                Some(entity_class) => match entity_class.as_str() {
                    "C_CSPlayerPawn" => {
                        let player_pawn = entity_identity.entity_ptr::<C_CSPlayerPawn>()?;
                        match self.generate_player_info(&player_pawn) {
                            Ok(Some(info)) => radar_state.players.push(info),
                            Ok(None) => {}
                            Err(error) => {
                                log::warn!(
                                    "Failed to generate player pawn ESP info for {:X}: {:#}",
                                    player_pawn.address()?,
                                    error
                                );
                            }
                        }
                    }
                    "C_C4" | "C_PlantedC4" => {
                        let bomb_ptr: Box<dyn BombData> = match entity_class.as_str() {
                            "C_C4" => {
                                Box::new(entity_identity.entity_ptr::<C_C4>()?.read_schema()?)
                            }
                            "C_PlantedC4" => Box::new(
                                entity_identity.entity_ptr::<C_PlantedC4>()?.read_schema()?,
                            ),
                            _ => unreachable!(),
                        };

                        if let Ok(bomb_data) = bomb_ptr.read_bomb_data(self) {
                            radar_state.bomb = Some(bomb_data);
                        }
                    }
                    _ => {}
                },
                None => {
                    log::warn!(
                        "Failed to get entity class info {:X}",
                        entity_identity.memory.address,
>>>>>>> f1816bac
                    );
                }
            }
        }

        Ok(radar_state)
    }
}<|MERGE_RESOLUTION|>--- conflicted
+++ resolved
@@ -1,29 +1,23 @@
+use std::ffi::CStr;
+
+use anyhow::Context;
 use cs2::{
     CEntityIdentityEx,
     ClassNameCache,
     CurrentMapState,
     EntitySystem,
-<<<<<<< HEAD
+    Globals,
     PlayerPawnState,
 };
-use cs2_schema_generated::cs2::client::CEntityIdentity;
-=======
-    Globals,
-    WeaponId,
-};
-use cs2_schema_declaration::Ptr;
 use cs2_schema_generated::cs2::{
     client::{
-        CCSPlayer_ItemServices,
-        CSkeletonInstance,
-        C_CSPlayerPawn,
+        CEntityIdentity,
         C_PlantedC4,
         C_C4,
     },
     globals::CSWeaponState_t,
 };
 use obfstr::obfstr;
->>>>>>> f1816bac
 use radar_shared::{
     BombDefuser,
     C4State,
@@ -38,148 +32,6 @@
     fn generate_state(&mut self, settings: &RadarSettings) -> anyhow::Result<RadarState>;
 }
 
-pub struct CS2RadarGenerator {
-<<<<<<< HEAD
-    states: StateRegistry,
-}
-
-impl CS2RadarGenerator {
-    pub fn new(states: StateRegistry) -> anyhow::Result<Self> {
-        Ok(Self { states })
-=======
-    handle: Arc<CS2Handle>,
-    offsets: Arc<CS2Offsets>,
-    class_name_cache: ClassNameCache,
-    entity_system: EntitySystem,
-    globals: Globals,
-}
-
-impl CS2RadarGenerator {
-    pub fn new(handle: Arc<CS2Handle>) -> anyhow::Result<Self> {
-        let offsets = Arc::new(CS2Offsets::resolve_offsets(&handle)?);
-        let class_name_cache = ClassNameCache::new(handle.clone());
-        let entity_system = EntitySystem::new(handle.clone(), offsets.clone());
-        let globals = handle
-            .reference_schema::<Globals>(&[offsets.globals, 0])?
-            .cached()
-            .with_context(|| obfstr!("failed to read globals").to_string())?;
-
-        Ok(Self {
-            handle,
-            offsets,
-
-            class_name_cache,
-            entity_system,
-            globals,
-        })
->>>>>>> f1816bac
-    }
-
-    fn generate_player_info(
-        &self,
-        player_pawn: &CEntityIdentity,
-    ) -> anyhow::Result<Option<RadarPlayerInfo>> {
-<<<<<<< HEAD
-        let player_info = self
-            .states
-            .resolve::<PlayerPawnState>(player_pawn.handle::<()>()?.get_entity_index())?;
-
-        match &*player_info {
-            PlayerPawnState::Alive(info) => Ok(Some(RadarPlayerInfo {
-                controller_entity_id: info.controller_entity_id,
-
-                player_name: info.player_name.clone(),
-                player_flashtime: info.player_flashtime,
-                player_has_defuser: info.player_has_defuser,
-                player_health: info.player_health,
-
-                position: [info.position.x, info.position.y, info.position.z],
-                rotation: info.rotation,
-
-                team_id: info.team_id,
-                weapon: info.weapon.id(),
-            })),
-            _ => Ok(None),
-        }
-=======
-        let player_pawn = player_pawn
-            .read_schema()
-            .with_context(|| "failed to read player pawn data".to_string())?;
-
-        let player_health = player_pawn.m_iHealth()?;
-
-        /* Will be an instance of CSkeletonInstance */
-        let game_screen_node = player_pawn
-            .m_pGameSceneNode()?
-            .cast::<CSkeletonInstance>()
-            .read_schema()?;
-
-        // let dormant = game_screen_node.m_bDormant()?;
-        let controller_handle = player_pawn.m_hController()?;
-        let current_controller = self.entity_system.get_by_handle(&controller_handle)?;
-
-        let player_team = player_pawn.m_iTeamNum()?;
-        let player_name = if let Some(identity) = &current_controller {
-            let player_controller = identity.entity()?.reference_schema()?;
-            CStr::from_bytes_until_nul(&player_controller.m_iszPlayerName()?)
-                .context("player name missing nul terminator")?
-                .to_str()
-                .context("invalid player name")?
-                .to_string()
-        } else {
-            /*
-             * This is the case for pawns which are not controller by a player controller.
-             * An example would be the main screen player pawns.
-             *
-             * Note: We're assuming, that uncontrolled player pawns are negligible while being in a match as they do not occur.
-             * Bots (and controller bots) always have a player pawn controller.
-             */
-            // log::warn!(
-            //     "Handle at address {:p} has no valid controller!",
-            //     &controller_handle
-            // );
-            return Ok(None);
-        };
-
-        let player_has_defuser = player_pawn
-            .m_pItemServices()?
-            .cast::<CCSPlayer_ItemServices>()
-            .reference_schema()?
-            .m_bHasDefuser()?;
-
-        let position = game_screen_node.m_vecAbsOrigin()?;
-        let rotation = player_pawn.m_angEyeAngles()?[1];
-
-        let weapon = player_pawn.m_pClippingWeapon()?.try_read_schema()?;
-        let weapon_type = if let Some(weapon) = weapon {
-            weapon
-                .m_AttributeManager()?
-                .m_Item()?
-                .m_iItemDefinitionIndex()?
-        } else {
-            WeaponId::Knife.id()
-        };
-
-        let player_flashtime = player_pawn.m_flFlashBangTime()?;
-
-        Ok(Some(RadarPlayerInfo {
-            controller_entity_id: controller_handle.get_entity_index(),
-
-            player_name,
-            player_health,
-            player_flashtime,
-            player_has_defuser,
-
-            position,
-            rotation,
-
-            team_id: player_team,
-            weapon: weapon_type,
-        }))
->>>>>>> f1816bac
-    }
-}
-
 trait BombData {
     fn read_bomb_data(&self, generator: &CS2RadarGenerator) -> anyhow::Result<RadarBombInfo>;
 }
@@ -206,6 +58,9 @@
 
 impl BombData for C_PlantedC4 {
     fn read_bomb_data(&self, generator: &CS2RadarGenerator) -> anyhow::Result<RadarBombInfo> {
+        let globals = generator.states.resolve::<Globals>(())?;
+        let entities = generator.states.resolve::<EntitySystem>(())?;
+
         let position = self.m_pGameSceneNode()?.read_schema()?.m_vecAbsOrigin()?;
         let bomb_site = Some(self.m_nBombSite()? as u8);
 
@@ -218,7 +73,7 @@
         }
 
         let time_blow = self.m_flC4Blow()?.m_Value()?;
-        if time_blow <= generator.globals.time_2()? {
+        if time_blow <= globals.time_2()? {
             return Ok(RadarBombInfo {
                 position,
                 bomb_site,
@@ -231,16 +86,14 @@
             let time_defuse = self.m_flDefuseCountDown()?.m_Value()?;
 
             let handle_defuser = self.m_hBombDefuser()?;
-            let defuser = generator
-                .entity_system
+            let defuser = entities
                 .get_by_handle(&handle_defuser)?
                 .with_context(|| obfstr!("missing bomb defuser player pawn").to_string())?
                 .entity()?
                 .reference_schema()?;
 
             let defuser_controller = defuser.m_hController()?;
-            let defuser_controller = generator
-                .entity_system
+            let defuser_controller = entities
                 .get_by_handle(&defuser_controller)?
                 .with_context(|| obfstr!("missing bomb defuser controller").to_string())?
                 .entity()?
@@ -253,7 +106,7 @@
                 .to_string();
 
             Some(BombDefuser {
-                time_remaining: time_defuse - generator.globals.time_2()?,
+                time_remaining: time_defuse - globals.time_2()?,
                 player_name: defuser_name,
             })
         } else {
@@ -263,7 +116,7 @@
         Ok(RadarBombInfo {
             position,
             state: C4State::Active {
-                time_detonation: time_blow - generator.globals.time_2()?,
+                time_detonation: time_blow - globals.time_2()?,
                 defuse: defusing,
             },
             bomb_site,
@@ -271,6 +124,43 @@
     }
 }
 
+pub struct CS2RadarGenerator {
+    states: StateRegistry,
+}
+
+impl CS2RadarGenerator {
+    pub fn new(states: StateRegistry) -> anyhow::Result<Self> {
+        Ok(Self { states })
+    }
+
+    fn generate_player_info(
+        &self,
+        player_pawn: &CEntityIdentity,
+    ) -> anyhow::Result<Option<RadarPlayerInfo>> {
+        let player_info = self
+            .states
+            .resolve::<PlayerPawnState>(player_pawn.handle::<()>()?.get_entity_index())?;
+
+        match &*player_info {
+            PlayerPawnState::Alive(info) => Ok(Some(RadarPlayerInfo {
+                controller_entity_id: info.controller_entity_id,
+
+                player_name: info.player_name.clone(),
+                player_flashtime: info.player_flashtime,
+                player_has_defuser: info.player_has_defuser,
+                player_health: info.player_health,
+
+                position: [info.position.x, info.position.y, info.position.z],
+                rotation: info.rotation,
+
+                team_id: info.team_id,
+                weapon: info.weapon.id(),
+            })),
+            _ => Ok(None),
+        }
+    }
+}
+
 impl RadarGenerator for CS2RadarGenerator {
     fn generate_state(&mut self, _settings: &RadarSettings) -> anyhow::Result<RadarState> {
         self.states.invalidate_states();
@@ -278,98 +168,58 @@
         let current_map = self.states.resolve::<CurrentMapState>(())?;
         let mut radar_state = RadarState {
             players: Vec::with_capacity(16),
-<<<<<<< HEAD
             world_name: current_map
                 .current_map
                 .as_ref()
                 .map(|v| v.as_str())
                 .unwrap_or("<empty>")
                 .to_string(),
+            bomb: None,
         };
 
         let entities = self.states.resolve::<EntitySystem>(())?;
         let class_name_cache = self.states.resolve::<ClassNameCache>(())?;
 
         for entity_identity in entities.all_identities() {
-            let entity_class = class_name_cache.lookup(&entity_identity.entity_class_info()?)?;
-            if !entity_class
-                .map(|name| *name == "C_CSPlayerPawn")
-                .unwrap_or(false)
-            {
-                /* entity is not a player pawn */
-                continue;
+            let entity_class =
+                match class_name_cache.lookup(&entity_identity.entity_class_info()?)? {
+                    Some(entity_class) => entity_class,
+                    None => {
+                        log::warn!(
+                            "Failed to get entity class info {:X}",
+                            entity_identity.memory.address,
+                        );
+                        continue;
+                    }
+                };
+
+            match entity_class.as_str() {
+                "C_CSPlayerPawn" => match self.generate_player_info(entity_identity) {
+                    Ok(Some(info)) => radar_state.players.push(info),
+                    Ok(None) => {}
+                    Err(error) => {
+                        log::warn!(
+                            "Failed to generate player pawn ESP info for {}: {:#}",
+                            entity_identity.handle::<()>()?.get_entity_index(),
+                            error
+                        );
+                    }
+                },
+                "C_C4" | "C_PlantedC4" => {
+                    let bomb_ptr: Box<dyn BombData> = match entity_class.as_str() {
+                        "C_C4" => Box::new(entity_identity.entity_ptr::<C_C4>()?.read_schema()?),
+                        "C_PlantedC4" => {
+                            Box::new(entity_identity.entity_ptr::<C_PlantedC4>()?.read_schema()?)
+                        }
+                        _ => unreachable!(),
+                    };
+
+                    if let Ok(bomb_data) = bomb_ptr.read_bomb_data(self) {
+                        radar_state.bomb = Some(bomb_data);
+                    }
+                }
+                _ => {}
             }
-
-            match self.generate_player_info(entity_identity) {
-                Ok(Some(info)) => radar_state.players.push(info),
-                Ok(None) => {}
-                Err(error) => {
-                    log::warn!(
-                        "Failed to generate player pawn ESP info for entity {}: {:#}",
-                        entity_identity.handle::<()>()?.get_entity_index(),
-                        error
-=======
-            world_name: get_current_map(&self.handle, self.offsets.network_game_client_instance)?
-                .unwrap_or_else(|| "<empty>".to_string()),
-            bomb: None,
-        };
-        self.entity_system.read_entities()?;
-        let entities = self.entity_system.all_identities().to_vec();
-
-        self.class_name_cache.update_cache(&entities)?;
-
-        self.globals = self
-            .handle
-            .reference_schema::<Globals>(&[self.offsets.globals, 0])?
-            .cached()
-            .with_context(|| obfstr!("failed to read globals").to_string())?;
-
-        for entity_identity in entities {
-            let entity_class = self
-                .class_name_cache
-                .lookup(&entity_identity.entity_class_info()?)?;
-
-            match entity_class {
-                Some(entity_class) => match entity_class.as_str() {
-                    "C_CSPlayerPawn" => {
-                        let player_pawn = entity_identity.entity_ptr::<C_CSPlayerPawn>()?;
-                        match self.generate_player_info(&player_pawn) {
-                            Ok(Some(info)) => radar_state.players.push(info),
-                            Ok(None) => {}
-                            Err(error) => {
-                                log::warn!(
-                                    "Failed to generate player pawn ESP info for {:X}: {:#}",
-                                    player_pawn.address()?,
-                                    error
-                                );
-                            }
-                        }
-                    }
-                    "C_C4" | "C_PlantedC4" => {
-                        let bomb_ptr: Box<dyn BombData> = match entity_class.as_str() {
-                            "C_C4" => {
-                                Box::new(entity_identity.entity_ptr::<C_C4>()?.read_schema()?)
-                            }
-                            "C_PlantedC4" => Box::new(
-                                entity_identity.entity_ptr::<C_PlantedC4>()?.read_schema()?,
-                            ),
-                            _ => unreachable!(),
-                        };
-
-                        if let Ok(bomb_data) = bomb_ptr.read_bomb_data(self) {
-                            radar_state.bomb = Some(bomb_data);
-                        }
-                    }
-                    _ => {}
-                },
-                None => {
-                    log::warn!(
-                        "Failed to get entity class info {:X}",
-                        entity_identity.memory.address,
->>>>>>> f1816bac
-                    );
-                }
-            }
         }
 
         Ok(radar_state)
